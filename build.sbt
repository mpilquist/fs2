--- conflicted
+++ resolved
@@ -199,13 +199,8 @@
   .settings(
     // Libraries cross-built for Dotty
     libraryDependencies ++= Seq(
-<<<<<<< HEAD
-      "org.scodec" %%% "scodec-bits" % "1.1.20",
+      "org.scodec" %%% "scodec-bits" % "1.1.21",
       "org.typelevel" %%% "scalacheck-effect-munit" % "0.4.0" % "test",
-=======
-      "org.scodec" %%% "scodec-bits" % "1.1.21",
-      "org.typelevel" %%% "scalacheck-effect-munit" % "0.2.0" % "test",
->>>>>>> bc3a9671
       "org.typelevel" %%% "munit-cats-effect-2" % "0.8.0" % "test"
     )
   )
