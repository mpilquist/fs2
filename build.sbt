import microsites.ExtraMdFileConfig
import com.typesafe.tools.mima.core._
import sbtcrossproject.crossProject

addCommandAlias("fmt", "; compile:scalafmt; test:scalafmt; it:scalafmt; scalafmtSbt")
addCommandAlias(
  "fmtCheck",
  "; compile:scalafmtCheck; test:scalafmtCheck; it:scalafmtCheck; scalafmtSbtCheck"
)
addCommandAlias("testJVM", ";coreJVM/test;io/test;reactiveStreams/test;benchmark/test")
addCommandAlias("testJS", "coreJS/test")

ThisBuild / baseVersion := "3.0"

ThisBuild / organization := "co.fs2"
ThisBuild / organizationName := "Functional Streams for Scala"

ThisBuild / homepage := Some(url("https://github.com/typelevel/fs2"))
ThisBuild / startYear := Some(2013)

ThisBuild / crossScalaVersions := Seq("2.13.3", "2.12.10", "0.27.0-RC1")

ThisBuild / versionIntroduced := Map(
  "0.27.0-RC1" -> "3.0.0"
)

ThisBuild / githubWorkflowJavaVersions := Seq("adopt@1.11")

ThisBuild / githubWorkflowPublishTargetBranches := Seq(
  RefPredicate.Equals(Ref.Branch("main")),
  RefPredicate.Equals(Ref.Branch("develop")),
  RefPredicate.StartsWith(Ref.Tag("v"))
)

ThisBuild / githubWorkflowBuild := Seq(
  WorkflowStep.Sbt(List("fmtCheck", "compile")),
  WorkflowStep.Sbt(List("testJVM")),
  WorkflowStep.Sbt(List("testJS")),
  WorkflowStep.Sbt(List("mimaReportBinaryIssues")),
  WorkflowStep.Sbt(List("project coreJVM", "it:test"))
)

ThisBuild / githubWorkflowEnv ++= Map(
  "SONATYPE_USERNAME" -> "fs2-ci",
  "SONATYPE_PASSWORD" -> s"$${{ secrets.SONATYPE_PASSWORD }}",
  "PGP_SECRET" -> s"$${{ secrets.PGP_SECRET }}"
)

ThisBuild / githubWorkflowTargetTags += "v*"

ThisBuild / githubWorkflowPublishPreamble +=
  WorkflowStep.Run(
    List("echo $PGP_SECRET | base64 -d | gpg --import"),
    name = Some("Import signing key")
  )

ThisBuild / githubWorkflowPublish := Seq(WorkflowStep.Sbt(List("release")))

ThisBuild / scmInfo := Some(
  ScmInfo(url("https://github.com/typelevel/fs2"), "git@github.com:typelevel/fs2.git")
)

ThisBuild / licenses := List(("MIT", url("http://opensource.org/licenses/MIT")))

ThisBuild / testFrameworks += new TestFramework("munit.Framework")
ThisBuild / doctestTestFramework := DoctestTestFramework.ScalaCheck

ThisBuild / publishGithubUser := "mpilquist"
ThisBuild / publishFullName := "Michael Pilquist"
ThisBuild / developers ++= List(
  "pchiusano" -> "Paul Chiusano",
  "pchlupacek" -> "Pavel Chlupáček",
  "SystemFw" -> "Fabio Labella",
  "alissapajer" -> "Alissa Pajer",
  "djspiewak" -> "Daniel Spiewak",
  "fthomas" -> "Frank Thomas",
  "runarorama" -> "Rúnar Ó. Bjarnason",
  "jedws" -> "Jed Wesley-Smith",
  "durban" -> "Daniel Urban"
).map { case (username, fullName) =>
  Developer(username, fullName, s"@$username", url(s"https://github.com/$username"))
}

ThisBuild / fatalWarningsInCI := false

ThisBuild / Test / javaOptions ++= Seq(
  "-Dscala.concurrent.context.minThreads=8",
  "-Dscala.concurrent.context.numThreads=8",
  "-Dscala.concurrent.context.maxThreads=8"
)
ThisBuild / Test / run / javaOptions ++= Seq("-Xms64m", "-Xmx64m")
ThisBuild / Test / parallelExecution := false

ThisBuild / initialCommands := s"""
    import fs2._, cats.effect._, cats.effect.implicits._, cats.effect.unsafe.implicits.global, cats.syntax.all._, scala.concurrent.duration._
  """

ThisBuild / mimaBinaryIssueFilters ++= Seq(
  // No bincompat on internal package
  ProblemFilters.exclude[Problem]("fs2.internal.*"),
  // Mima reports all ScalaSignature changes as errors, despite the fact that they don't cause bincompat issues when version swapping (see https://github.com/lightbend/mima/issues/361)
<<<<<<< HEAD
  ProblemFilters.exclude[IncompatibleSignatureProblem]("*")
=======
  ProblemFilters.exclude[IncompatibleSignatureProblem]("*"),
  // .to(sink) syntax was removed in 1.0.2 and has been hidden in all 2.x releases behind private[fs2], hence it's safe to remove
  ProblemFilters.exclude[DirectMissingMethodProblem]("fs2.Stream.to"),
  ProblemFilters.exclude[DirectMissingMethodProblem]("fs2.Stream.to$extension"),
  ProblemFilters.exclude[DirectMissingMethodProblem](
    "fs2.interop.reactivestreams.StreamSubscriber#FSM.stream"
  ), // FSM is package private
  ProblemFilters.exclude[Problem]("fs2.io.tls.TLSEngine.*"), // private[fs2] type
  ProblemFilters.exclude[Problem]("fs2.io.tls.TLSEngine#*"),
  ProblemFilters.exclude[DirectMissingMethodProblem](
    "fs2.io.tls.TLSSocket.fs2$io$tls$TLSSocket$$binding$default$2"
  ),
  ProblemFilters.exclude[DirectMissingMethodProblem](
    "fs2.io.tls.TLSSocket.fs2$io$tls$TLSSocket$$binding$default$3"
  ),
  // InputOutputBuffer is private[tls]
  ProblemFilters.exclude[DirectMissingMethodProblem]("fs2.io.tls.InputOutputBuffer.output"),
  ProblemFilters.exclude[ReversedMissingMethodProblem]("fs2.io.tls.InputOutputBuffer.output"),
  // Private traits for implicit prioritization
  ProblemFilters.exclude[ReversedMissingMethodProblem](
    "fs2.Stream#LowPrioCompiler.fs2$Stream$LowPrioCompiler$_setter_$fallibleInstance_="
  ),
  ProblemFilters.exclude[ReversedMissingMethodProblem](
    "fs2.Stream#LowPrioCompiler.fallibleInstance"
  ),
  ProblemFilters.exclude[InheritedNewAbstractMethodProblem](
    "fs2.Stream#LowPrioCompiler.fs2$Stream$LowPrioCompiler1$_setter_$idInstance_="
  ),
  ProblemFilters.exclude[InheritedNewAbstractMethodProblem](
    "fs2.Stream#LowPrioCompiler.idInstance"
  ),
  ProblemFilters.exclude[DirectMissingMethodProblem]("fs2.Chunk.toArrayUnsafe"),
  ProblemFilters.exclude[DirectMissingMethodProblem]("fs2.Chunk#*.toArrayUnsafe"),
  ProblemFilters.exclude[DirectMissingMethodProblem]("fs2.PullSyncInstance.attemptTap"),
  ProblemFilters.exclude[DirectMissingMethodProblem]("fs2.PullSyncInstance.ifElseM"),
  ProblemFilters.exclude[DirectMissingMethodProblem]("fs2.PullSyncInstance.fproductLeft"),
  ProblemFilters.exclude[DirectMissingMethodProblem]("fs2.Pull.free"),
  ProblemFilters.exclude[DirectMissingMethodProblem]("fs2.Stream.free"),
  ProblemFilters.exclude[DirectMissingMethodProblem](
    "fs2.Stream#PartiallyAppliedFromBlockingIterator.apply$extension"
  ),
  ProblemFilters.exclude[DirectMissingMethodProblem](
    "fs2.Stream#PartiallyAppliedFromIterator.apply$extension"
  ),
  ProblemFilters.exclude[MissingTypesProblem]("fs2.io.tls.TLSParameters$DefaultTLSParameters$"),
  ProblemFilters.exclude[DirectMissingMethodProblem](
    "fs2.io.tls.TLSParameters#DefaultTLSParameters.apply"
  ),
  ProblemFilters.exclude[ReversedMissingMethodProblem](
    "fs2.io.tls.TLSParameters.handshakeApplicationProtocolSelector"
  ),
  ProblemFilters.exclude[DirectMissingMethodProblem](
    "fs2.io.tls.TLSParameters#DefaultTLSParameters.copy"
  ),
  ProblemFilters.exclude[DirectMissingMethodProblem](
    "fs2.io.tls.TLSParameters#DefaultTLSParameters.this"
  ),
  ProblemFilters.exclude[NewMixinForwarderProblem]("fs2.Stream#LowPrioCompiler.resourceInstance")
>>>>>>> 42b3d0d7
)

lazy val root = project
  .in(file("."))
  .settings(noPublishSettings)
  .aggregate(coreJVM, coreJS, io, reactiveStreams, benchmark)

lazy val IntegrationTest = config("it").extend(Test)

lazy val core = crossProject(JVMPlatform, JSPlatform)
  .in(file("core"))
  .configs(IntegrationTest)
  .settings(Defaults.itSettings: _*)
  .settings(
    inConfig(IntegrationTest)(org.scalafmt.sbt.ScalafmtPlugin.scalafmtConfigSettings)
  )
  .settings(
    name := "fs2-core",
    Compile / scalafmt / unmanagedSources := (Compile / scalafmt / unmanagedSources).value
      .filterNot(_.toString.endsWith("Not.scala")),
    Test / scalafmt / unmanagedSources := (Test / scalafmt / unmanagedSources).value
      .filterNot(_.toString.endsWith("Not.scala")),
    // Libraries not yet cross-built for Dotty
    libraryDependencies ++= Seq(
      "org.typelevel" %%% "cats-core" % "2.2.0",
<<<<<<< HEAD
      "org.typelevel" %%% "cats-laws" % "2.2.0" % "test"
=======
      ("org.typelevel" %%% "cats-laws" % "2.2.0" % "test")
        .exclude("org.scalacheck", "scalacheck_2.13"),
      "org.typelevel" %%% "cats-effect" % "2.2.0",
      ("org.typelevel" %%% "cats-effect-laws" % "2.2.0" % "test")
        .exclude("org.scalacheck", "scalacheck_2.13")
>>>>>>> 42b3d0d7
    )
  )
  .settings(dottyLibrarySettings)
  .settings(dottyJsSettings(ThisBuild / crossScalaVersions))
  .settings(
    // Libraries cross-built for Dotty
    libraryDependencies ++= Seq(
<<<<<<< HEAD
      "org.typelevel" %%% "cats-effect" % "3.0.0-M2",
      "org.typelevel" %%% "cats-effect-laws" % "3.0.0-M2" % "test",
      "org.typelevel" %%% "cats-effect-testkit" % "3.0.0-M2" % "test",
      "org.scodec" %%% "scodec-bits" % "1.1.20",
      "org.typelevel" %%% "scalacheck-effect-munit" % "0.2.0" % "test",
      "org.typelevel" %%% "munit-cats-effect-3" % "0.7.0" % "test"
=======
      "org.scodec" %%% "scodec-bits" % "1.1.21",
      "org.typelevel" %%% "scalacheck-effect-munit" % "0.4.0" % "test",
      "org.typelevel" %%% "munit-cats-effect-2" % "0.8.0" % "test"
>>>>>>> 42b3d0d7
    )
  )

lazy val coreJVM = core.jvm
  .enablePlugins(SbtOsgi)
  .settings(
    Test / fork := true,
    OsgiKeys.exportPackage := Seq("fs2.*"),
    OsgiKeys.privatePackage := Seq(),
    OsgiKeys.importPackage := {
      val Some((major, minor)) = CrossVersion.partialVersion(scalaVersion.value)
      Seq(s"""scala.*;version="[$major.$minor,$major.${minor + 1})"""", "*")
    },
    OsgiKeys.additionalHeaders := Map("-removeheaders" -> "Include-Resource,Private-Package"),
    osgiSettings
  )

lazy val coreJS = core.js
  .disablePlugins(DoctestPlugin)
  .settings(
    scalaJSStage in Test := FastOptStage,
    jsEnv := new org.scalajs.jsenv.nodejs.NodeJSEnv(),
    scalaJSLinkerConfig ~= (_.withModuleKind(ModuleKind.CommonJSModule)),
    crossScalaVersions := crossScalaVersions.value.filterNot(_.startsWith("0."))
  )

lazy val io = project
  .in(file("io"))
  .enablePlugins(SbtOsgi)
  .settings(
    name := "fs2-io",
    Test / fork := true,
    OsgiKeys.exportPackage := Seq("fs2.io.*"),
    OsgiKeys.privatePackage := Seq(),
    OsgiKeys.importPackage := {
      val Some((major, minor)) = CrossVersion.partialVersion(scalaVersion.value)
      Seq(
        s"""scala.*;version="[$major.$minor,$major.${minor + 1})"""",
        """fs2.*;version="${Bundle-Version}"""",
        "*"
      )
    },
    OsgiKeys.additionalHeaders := Map("-removeheaders" -> "Include-Resource,Private-Package"),
    osgiSettings
  )
  .dependsOn(coreJVM % "compile->compile;test->test")

lazy val reactiveStreams = project
  .in(file("reactive-streams"))
  .enablePlugins(SbtOsgi)
  .settings(
    name := "fs2-reactive-streams",
    Test / fork := true,
    libraryDependencies ++= Seq(
      "org.reactivestreams" % "reactive-streams" % "1.0.3",
      "org.reactivestreams" % "reactive-streams-tck" % "1.0.3" % "test",
      ("org.scalatestplus" %% "testng-6-7" % "3.2.2.0" % "test").withDottyCompat(scalaVersion.value)
    ),
    OsgiKeys.exportPackage := Seq("fs2.interop.reactivestreams.*"),
    OsgiKeys.privatePackage := Seq(),
    OsgiKeys.importPackage := {
      val Some((major, minor)) = CrossVersion.partialVersion(scalaVersion.value)
      Seq(
        s"""scala.*;version="[$major.$minor,$major.${minor + 1})"""",
        """fs2.*;version="${Bundle-Version}"""",
        "*"
      )
    },
    OsgiKeys.additionalHeaders := Map("-removeheaders" -> "Include-Resource,Private-Package"),
    osgiSettings
  )
  .dependsOn(coreJVM % "compile->compile;test->test")

lazy val benchmark = project
  .in(file("benchmark"))
  .enablePlugins(JmhPlugin)
  .settings(noPublishSettings)
  .settings(
    name := "fs2-benchmark",
    Test / run / javaOptions := (Test / run / javaOptions).value
      .filterNot(o => o.startsWith("-Xmx") || o.startsWith("-Xms")) ++ Seq("-Xms256m", "-Xmx256m")
  )
  .dependsOn(io)

lazy val microsite = project
  .in(file("site"))
  .enablePlugins(MicrositesPlugin)
  .disablePlugins(MimaPlugin)
  .settings(noPublishSettings)
  .settings(
    micrositeName := "fs2",
    micrositeDescription := "Purely functional, effectful, resource-safe, concurrent streams for Scala",
    micrositeGithubOwner := "typelevel",
    micrositeGithubRepo := "fs2",
    micrositePushSiteWith := GitHub4s,
    micrositeGithubToken := sys.env.get("GITHUB_TOKEN"),
    micrositeBaseUrl := "",
    micrositeHighlightTheme := "atom-one-light",
    micrositeExtraMdFilesOutput := resourceManaged.value / "main" / "jekyll",
    micrositeExtraMdFiles := Map(
      file("README.md") -> ExtraMdFileConfig(
        "index.md",
        "home",
        Map("title" -> "Home", "section" -> "home", "position" -> "0")
      )
    )
  )
  .settings(
    scalacOptions in Compile ~= {
      _.filterNot("-Ywarn-unused-import" == _)
        .filterNot("-Ywarn-unused" == _)
        .filterNot("-Xlint" == _)
        .filterNot("-Xfatal-warnings" == _)
    },
    scalacOptions in Compile += "-Ydelambdafy:inline",
    githubWorkflowArtifactUpload := false
  )
  .dependsOn(coreJVM, io, reactiveStreams)<|MERGE_RESOLUTION|>--- conflicted
+++ resolved
@@ -99,68 +99,7 @@
   // No bincompat on internal package
   ProblemFilters.exclude[Problem]("fs2.internal.*"),
   // Mima reports all ScalaSignature changes as errors, despite the fact that they don't cause bincompat issues when version swapping (see https://github.com/lightbend/mima/issues/361)
-<<<<<<< HEAD
   ProblemFilters.exclude[IncompatibleSignatureProblem]("*")
-=======
-  ProblemFilters.exclude[IncompatibleSignatureProblem]("*"),
-  // .to(sink) syntax was removed in 1.0.2 and has been hidden in all 2.x releases behind private[fs2], hence it's safe to remove
-  ProblemFilters.exclude[DirectMissingMethodProblem]("fs2.Stream.to"),
-  ProblemFilters.exclude[DirectMissingMethodProblem]("fs2.Stream.to$extension"),
-  ProblemFilters.exclude[DirectMissingMethodProblem](
-    "fs2.interop.reactivestreams.StreamSubscriber#FSM.stream"
-  ), // FSM is package private
-  ProblemFilters.exclude[Problem]("fs2.io.tls.TLSEngine.*"), // private[fs2] type
-  ProblemFilters.exclude[Problem]("fs2.io.tls.TLSEngine#*"),
-  ProblemFilters.exclude[DirectMissingMethodProblem](
-    "fs2.io.tls.TLSSocket.fs2$io$tls$TLSSocket$$binding$default$2"
-  ),
-  ProblemFilters.exclude[DirectMissingMethodProblem](
-    "fs2.io.tls.TLSSocket.fs2$io$tls$TLSSocket$$binding$default$3"
-  ),
-  // InputOutputBuffer is private[tls]
-  ProblemFilters.exclude[DirectMissingMethodProblem]("fs2.io.tls.InputOutputBuffer.output"),
-  ProblemFilters.exclude[ReversedMissingMethodProblem]("fs2.io.tls.InputOutputBuffer.output"),
-  // Private traits for implicit prioritization
-  ProblemFilters.exclude[ReversedMissingMethodProblem](
-    "fs2.Stream#LowPrioCompiler.fs2$Stream$LowPrioCompiler$_setter_$fallibleInstance_="
-  ),
-  ProblemFilters.exclude[ReversedMissingMethodProblem](
-    "fs2.Stream#LowPrioCompiler.fallibleInstance"
-  ),
-  ProblemFilters.exclude[InheritedNewAbstractMethodProblem](
-    "fs2.Stream#LowPrioCompiler.fs2$Stream$LowPrioCompiler1$_setter_$idInstance_="
-  ),
-  ProblemFilters.exclude[InheritedNewAbstractMethodProblem](
-    "fs2.Stream#LowPrioCompiler.idInstance"
-  ),
-  ProblemFilters.exclude[DirectMissingMethodProblem]("fs2.Chunk.toArrayUnsafe"),
-  ProblemFilters.exclude[DirectMissingMethodProblem]("fs2.Chunk#*.toArrayUnsafe"),
-  ProblemFilters.exclude[DirectMissingMethodProblem]("fs2.PullSyncInstance.attemptTap"),
-  ProblemFilters.exclude[DirectMissingMethodProblem]("fs2.PullSyncInstance.ifElseM"),
-  ProblemFilters.exclude[DirectMissingMethodProblem]("fs2.PullSyncInstance.fproductLeft"),
-  ProblemFilters.exclude[DirectMissingMethodProblem]("fs2.Pull.free"),
-  ProblemFilters.exclude[DirectMissingMethodProblem]("fs2.Stream.free"),
-  ProblemFilters.exclude[DirectMissingMethodProblem](
-    "fs2.Stream#PartiallyAppliedFromBlockingIterator.apply$extension"
-  ),
-  ProblemFilters.exclude[DirectMissingMethodProblem](
-    "fs2.Stream#PartiallyAppliedFromIterator.apply$extension"
-  ),
-  ProblemFilters.exclude[MissingTypesProblem]("fs2.io.tls.TLSParameters$DefaultTLSParameters$"),
-  ProblemFilters.exclude[DirectMissingMethodProblem](
-    "fs2.io.tls.TLSParameters#DefaultTLSParameters.apply"
-  ),
-  ProblemFilters.exclude[ReversedMissingMethodProblem](
-    "fs2.io.tls.TLSParameters.handshakeApplicationProtocolSelector"
-  ),
-  ProblemFilters.exclude[DirectMissingMethodProblem](
-    "fs2.io.tls.TLSParameters#DefaultTLSParameters.copy"
-  ),
-  ProblemFilters.exclude[DirectMissingMethodProblem](
-    "fs2.io.tls.TLSParameters#DefaultTLSParameters.this"
-  ),
-  ProblemFilters.exclude[NewMixinForwarderProblem]("fs2.Stream#LowPrioCompiler.resourceInstance")
->>>>>>> 42b3d0d7
 )
 
 lazy val root = project
@@ -186,15 +125,8 @@
     // Libraries not yet cross-built for Dotty
     libraryDependencies ++= Seq(
       "org.typelevel" %%% "cats-core" % "2.2.0",
-<<<<<<< HEAD
-      "org.typelevel" %%% "cats-laws" % "2.2.0" % "test"
-=======
       ("org.typelevel" %%% "cats-laws" % "2.2.0" % "test")
-        .exclude("org.scalacheck", "scalacheck_2.13"),
-      "org.typelevel" %%% "cats-effect" % "2.2.0",
-      ("org.typelevel" %%% "cats-effect-laws" % "2.2.0" % "test")
         .exclude("org.scalacheck", "scalacheck_2.13")
->>>>>>> 42b3d0d7
     )
   )
   .settings(dottyLibrarySettings)
@@ -202,18 +134,14 @@
   .settings(
     // Libraries cross-built for Dotty
     libraryDependencies ++= Seq(
-<<<<<<< HEAD
       "org.typelevel" %%% "cats-effect" % "3.0.0-M2",
-      "org.typelevel" %%% "cats-effect-laws" % "3.0.0-M2" % "test",
-      "org.typelevel" %%% "cats-effect-testkit" % "3.0.0-M2" % "test",
-      "org.scodec" %%% "scodec-bits" % "1.1.20",
-      "org.typelevel" %%% "scalacheck-effect-munit" % "0.2.0" % "test",
-      "org.typelevel" %%% "munit-cats-effect-3" % "0.7.0" % "test"
-=======
+      ("org.typelevel" %%% "cats-effect-laws" % "3.0.0-M2" % "test")
+        .exclude("org.scalacheck", "scalacheck_2.13"),
+      ("org.typelevel" %%% "cats-effect-testkit" % "3.0.0-M2" % "test")
+        .exclude("org.scalacheck", "scalacheck_2.13"),
       "org.scodec" %%% "scodec-bits" % "1.1.21",
       "org.typelevel" %%% "scalacheck-effect-munit" % "0.4.0" % "test",
-      "org.typelevel" %%% "munit-cats-effect-2" % "0.8.0" % "test"
->>>>>>> 42b3d0d7
+      "org.typelevel" %%% "munit-cats-effect-3" % "0.8.0" % "test"
     )
   )
 
