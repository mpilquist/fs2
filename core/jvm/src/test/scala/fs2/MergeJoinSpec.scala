<<<<<<< HEAD
// package fs2
//
// import cats.effect.IO
//
// class MergeJoinSpec extends Fs2Spec {
//
//   "concurrent" - {
//
//     "either" in forAll { (s1: PureStream[Int], s2: PureStream[Int]) =>
//       val shouldCompile = s1.get.either(s2.get.covary[IO])
//       val es = runLog { s1.get.covary[IO].through2(s2.get)(pipe2.either) }
//       es.collect { case Left(i) => i } shouldBe runLog(s1.get)
//       es.collect { case Right(i) => i } shouldBe runLog(s2.get)
//     }
//
//     "merge" in forAll { (s1: PureStream[Int], s2: PureStream[Int]) =>
//       runLog { s1.get.merge(s2.get.covary[IO]) }.toSet shouldBe
//       (runLog(s1.get).toSet ++ runLog(s2.get).toSet)
//     }
//
//     "merge (left/right identity)" in forAll { (s1: PureStream[Int]) =>
//       runLog { s1.get.merge(Stream.empty.covary[IO]) } shouldBe runLog(s1.get)
//       runLog { Stream.empty.through2(s1.get.covary[IO])(pipe2.merge) } shouldBe runLog(s1.get)
//     }
//
//     "merge/join consistency" in forAll { (s1: PureStream[Int], s2: PureStream[Int]) =>
//       runLog { s1.get.through2v(s2.get.covary[IO])(pipe2.merge) }.toSet shouldBe
//       runLog { Stream.join(2)(Stream(s1.get.covary[IO], s2.get.covary[IO])) }.toSet
//     }
//
//     "join (1)" in forAll { (s1: PureStream[Int]) =>
//       runLog { Stream.join(1)(s1.get.covary[IO].map(Stream.emit)) }.toSet shouldBe runLog { s1.get }.toSet
//     }
//
//     "join (2)" in forAll { (s1: PureStream[Int], n: SmallPositive) =>
//       runLog { Stream.join(n.get)(s1.get.covary[IO].map(Stream.emit)) }.toSet shouldBe
//       runLog { s1.get }.toSet
//     }
//
//     "join (3)" in forAll { (s1: PureStream[PureStream[Int]], n: SmallPositive) =>
//       runLog { Stream.join(n.get)(s1.get.map(_.get.covary[IO]).covary[IO]) }.toSet shouldBe
//       runLog { s1.get.flatMap(_.get) }.toSet
//     }
//
//     "merge (left/right failure)" in forAll { (s1: PureStream[Int], f: Failure) =>
//       an[Err.type] should be thrownBy {
//         s1.get.merge(f.get).run.unsafeRunSync()
//       }
//     }
//
//     "hanging awaits" - {
//
//       val full = Stream.constant[IO,Int](42)
//       val hang = Stream.repeatEval(IO.async[Unit] { cb => () }) // never call `cb`!
//       val hang2: Stream[IO,Nothing] = full.drain
//       val hang3: Stream[IO,Nothing] =
//         Stream.repeatEval[IO,Unit](IO.async { cb => cb(Right(())) }).drain
//
//       "merge" in {
//         runLog((full merge hang).take(1)) shouldBe Vector(42)
//         runLog((full merge hang2).take(1)) shouldBe Vector(42)
//         runLog((full merge hang3).take(1)) shouldBe Vector(42)
//         runLog((hang merge full).take(1)) shouldBe Vector(42)
//         runLog((hang2 merge full).take(1)) shouldBe Vector(42)
//         runLog((hang3 merge full).take(1)) shouldBe Vector(42)
//       }
//
//       "join" in {
//         runLog(Stream.join(10)(Stream(full, hang)).take(1)) shouldBe Vector(42)
//         runLog(Stream.join(10)(Stream(full, hang2)).take(1)) shouldBe Vector(42)
//         runLog(Stream.join(10)(Stream(full, hang3)).take(1)) shouldBe Vector(42)
//         runLog(Stream.join(10)(Stream(hang3,hang2,full)).take(1)) shouldBe Vector(42)
//       }
//     }
//   }
// }
=======
package fs2

import scala.concurrent.duration._
import cats.effect.IO

class MergeJoinSpec extends Fs2Spec {

  "concurrent" - {

    "either" in forAll { (s1: PureStream[Int], s2: PureStream[Int]) =>
      val shouldCompile = s1.get.either(s2.get.covary[IO])
      val es = runLog { s1.get.covary[IO].through2(s2.get)(pipe2.either) }
      es.collect { case Left(i) => i } shouldBe runLog(s1.get)
      es.collect { case Right(i) => i } shouldBe runLog(s2.get)
    }

    "merge" in forAll { (s1: PureStream[Int], s2: PureStream[Int]) =>
      runLog { s1.get.merge(s2.get.covary[IO]) }.toSet shouldBe
      (runLog(s1.get).toSet ++ runLog(s2.get).toSet)
    }

    "merge (left/right identity)" in forAll { (s1: PureStream[Int]) =>
      runLog { s1.get.merge(Stream.empty.covary[IO]) } shouldBe runLog(s1.get)
      runLog { Stream.empty.through2(s1.get.covary[IO])(pipe2.merge) } shouldBe runLog(s1.get)
    }

    "merge/join consistency" in forAll { (s1: PureStream[Int], s2: PureStream[Int]) =>
      runLog { s1.get.through2v(s2.get.covary[IO])(pipe2.merge) }.toSet shouldBe
      runLog { Stream.join(2)(Stream(s1.get.covary[IO], s2.get.covary[IO])) }.toSet
    }

    "join (1)" in forAll { (s1: PureStream[Int]) =>
      runLog { Stream.join(1)(s1.get.covary[IO].map(Stream.emit)) }.toSet shouldBe runLog { s1.get }.toSet
    }

    "join (2)" in forAll { (s1: PureStream[Int], n: SmallPositive) =>
      runLog { Stream.join(n.get)(s1.get.covary[IO].map(Stream.emit)) }.toSet shouldBe
      runLog { s1.get }.toSet
    }

    "join (3)" in forAll { (s1: PureStream[PureStream[Int]], n: SmallPositive) =>
      runLog { Stream.join(n.get)(s1.get.map(_.get.covary[IO]).covary[IO]) }.toSet shouldBe
      runLog { s1.get.flatMap(_.get) }.toSet
    }

    "merge (left/right failure)" in forAll { (s1: PureStream[Int], f: Failure) =>
      an[Err.type] should be thrownBy {
        s1.get.merge(f.get).run.unsafeRunSync()
      }
    }

    "hanging awaits" - {

      val full = Stream.constant[IO,Int](42)
      val hang = Stream.repeatEval(IO.async[Unit] { cb => () }) // never call `cb`!
      val hang2: Stream[IO,Nothing] = full.drain
      val hang3: Stream[IO,Nothing] =
        Stream.repeatEval[IO,Unit](IO.async { cb => cb(Right(())) }).drain

      "merge" in {
        runLog((full merge hang).take(1)) shouldBe Vector(42)
        runLog((full merge hang2).take(1)) shouldBe Vector(42)
        runLog((full merge hang3).take(1)) shouldBe Vector(42)
        runLog((hang merge full).take(1)) shouldBe Vector(42)
        runLog((hang2 merge full).take(1)) shouldBe Vector(42)
        runLog((hang3 merge full).take(1)) shouldBe Vector(42)
      }

      "join" in {
        runLog(Stream.join(10)(Stream(full, hang)).take(1)) shouldBe Vector(42)
        runLog(Stream.join(10)(Stream(full, hang2)).take(1)) shouldBe Vector(42)
        runLog(Stream.join(10)(Stream(full, hang3)).take(1)) shouldBe Vector(42)
        runLog(Stream.join(10)(Stream(hang3,hang2,full)).take(1)) shouldBe Vector(42)
      }
    }

    "join - outer-failed" in {
      class Boom extends Throwable
      an[Boom] should be thrownBy {
        Stream.join[Task, Unit](Int.MaxValue)(
          Stream(
            time.sleep_[Task](1 minute)
          ) ++ Stream.fail(new Boom)
        ).run.unsafeRun()
      }
    }
  }
}
>>>>>>> fd3f3662
<|MERGE_RESOLUTION|>--- conflicted
+++ resolved
@@ -1,6 +1,6 @@
-<<<<<<< HEAD
 // package fs2
 //
+// import scala.concurrent.duration._
 // import cats.effect.IO
 //
 // class MergeJoinSpec extends Fs2Spec {
@@ -73,95 +73,16 @@
 //         runLog(Stream.join(10)(Stream(hang3,hang2,full)).take(1)) shouldBe Vector(42)
 //       }
 //     }
+//
+//     "join - outer-failed" in {
+//       class Boom extends Throwable
+//       an[Boom] should be thrownBy {
+//         Stream.join[Task, Unit](Int.MaxValue)(
+//           Stream(
+//             time.sleep_[Task](1 minute)
+//           ) ++ Stream.fail(new Boom)
+//         ).run.unsafeRun()
+//       }
+//     }
 //   }
-// }
-=======
-package fs2
-
-import scala.concurrent.duration._
-import cats.effect.IO
-
-class MergeJoinSpec extends Fs2Spec {
-
-  "concurrent" - {
-
-    "either" in forAll { (s1: PureStream[Int], s2: PureStream[Int]) =>
-      val shouldCompile = s1.get.either(s2.get.covary[IO])
-      val es = runLog { s1.get.covary[IO].through2(s2.get)(pipe2.either) }
-      es.collect { case Left(i) => i } shouldBe runLog(s1.get)
-      es.collect { case Right(i) => i } shouldBe runLog(s2.get)
-    }
-
-    "merge" in forAll { (s1: PureStream[Int], s2: PureStream[Int]) =>
-      runLog { s1.get.merge(s2.get.covary[IO]) }.toSet shouldBe
-      (runLog(s1.get).toSet ++ runLog(s2.get).toSet)
-    }
-
-    "merge (left/right identity)" in forAll { (s1: PureStream[Int]) =>
-      runLog { s1.get.merge(Stream.empty.covary[IO]) } shouldBe runLog(s1.get)
-      runLog { Stream.empty.through2(s1.get.covary[IO])(pipe2.merge) } shouldBe runLog(s1.get)
-    }
-
-    "merge/join consistency" in forAll { (s1: PureStream[Int], s2: PureStream[Int]) =>
-      runLog { s1.get.through2v(s2.get.covary[IO])(pipe2.merge) }.toSet shouldBe
-      runLog { Stream.join(2)(Stream(s1.get.covary[IO], s2.get.covary[IO])) }.toSet
-    }
-
-    "join (1)" in forAll { (s1: PureStream[Int]) =>
-      runLog { Stream.join(1)(s1.get.covary[IO].map(Stream.emit)) }.toSet shouldBe runLog { s1.get }.toSet
-    }
-
-    "join (2)" in forAll { (s1: PureStream[Int], n: SmallPositive) =>
-      runLog { Stream.join(n.get)(s1.get.covary[IO].map(Stream.emit)) }.toSet shouldBe
-      runLog { s1.get }.toSet
-    }
-
-    "join (3)" in forAll { (s1: PureStream[PureStream[Int]], n: SmallPositive) =>
-      runLog { Stream.join(n.get)(s1.get.map(_.get.covary[IO]).covary[IO]) }.toSet shouldBe
-      runLog { s1.get.flatMap(_.get) }.toSet
-    }
-
-    "merge (left/right failure)" in forAll { (s1: PureStream[Int], f: Failure) =>
-      an[Err.type] should be thrownBy {
-        s1.get.merge(f.get).run.unsafeRunSync()
-      }
-    }
-
-    "hanging awaits" - {
-
-      val full = Stream.constant[IO,Int](42)
-      val hang = Stream.repeatEval(IO.async[Unit] { cb => () }) // never call `cb`!
-      val hang2: Stream[IO,Nothing] = full.drain
-      val hang3: Stream[IO,Nothing] =
-        Stream.repeatEval[IO,Unit](IO.async { cb => cb(Right(())) }).drain
-
-      "merge" in {
-        runLog((full merge hang).take(1)) shouldBe Vector(42)
-        runLog((full merge hang2).take(1)) shouldBe Vector(42)
-        runLog((full merge hang3).take(1)) shouldBe Vector(42)
-        runLog((hang merge full).take(1)) shouldBe Vector(42)
-        runLog((hang2 merge full).take(1)) shouldBe Vector(42)
-        runLog((hang3 merge full).take(1)) shouldBe Vector(42)
-      }
-
-      "join" in {
-        runLog(Stream.join(10)(Stream(full, hang)).take(1)) shouldBe Vector(42)
-        runLog(Stream.join(10)(Stream(full, hang2)).take(1)) shouldBe Vector(42)
-        runLog(Stream.join(10)(Stream(full, hang3)).take(1)) shouldBe Vector(42)
-        runLog(Stream.join(10)(Stream(hang3,hang2,full)).take(1)) shouldBe Vector(42)
-      }
-    }
-
-    "join - outer-failed" in {
-      class Boom extends Throwable
-      an[Boom] should be thrownBy {
-        Stream.join[Task, Unit](Int.MaxValue)(
-          Stream(
-            time.sleep_[Task](1 minute)
-          ) ++ Stream.fail(new Boom)
-        ).run.unsafeRun()
-      }
-    }
-  }
-}
->>>>>>> fd3f3662
+// }