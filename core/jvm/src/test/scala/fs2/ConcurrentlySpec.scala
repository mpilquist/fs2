package fs2

import scala.concurrent.duration._
import cats.effect.IO
import fs2.async.Promise

class ConcurrentlySpec extends Fs2Spec {

  "concurrently" - {

    "when background stream terminates, overall stream continues" in forAll { (s1: PureStream[Int], s2: PureStream[Int]) =>
      runLog(Scheduler[IO](1).flatMap(scheduler => (scheduler.sleep_[IO](25.millis) ++ s1.get).concurrently(s2.get))) shouldBe s1.get.toVector
    }

    "when background stream fails, overall stream fails" in forAll { (s: PureStream[Int], f: Failure) =>
      val prg = Scheduler[IO](1).flatMap(scheduler => (scheduler.sleep_[IO](25.millis) ++ s.get).concurrently(f.get))
<<<<<<< HEAD
      val throws = f.get.run.attempt.unsafeRunSync.isLeft
=======
      val throws = f.get.drain.compile.drain.attempt.unsafeRunSync.isLeft
>>>>>>> 6d55021a
      if (throws) an[Err.type] should be thrownBy runLog(prg)
      else runLog(prg)
    }

    "when primary stream fails, overall stream fails and background stream is terminated" in forAll { (f: Failure) =>
      var bgDone = false
      val bg = Stream.repeatEval(IO(1)).onFinalize(IO { bgDone = true })
      val prg = Scheduler[IO](1).flatMap(scheduler => (scheduler.sleep_[IO](25.millis) ++ f.get).concurrently(bg))
      an[Err.type] should be thrownBy runLog(prg)
      bgDone shouldBe true
    }

    "when primary stream termiantes, background stream is terminated" in forAll { (s: PureStream[Int]) =>
      var bgDone = false
      val bg = Stream.repeatEval(IO(1)).onFinalize(IO { bgDone = true })
      val prg = Scheduler[IO](1).flatMap(scheduler => (scheduler.sleep_[IO](25.millis) ++ s.get).concurrently(bg))
      runLog(prg)
      bgDone shouldBe true
    }

    "when background stream fails, primary stream fails even when hung" in forAll { (s: PureStream[Int], f: Failure) =>
      val promise = Promise.unsafeCreate[IO, Unit]
      val prg = Scheduler[IO](1).flatMap{  scheduler =>
        (scheduler.sleep_[IO](25.millis) ++ (Stream(1) ++ s.get)).concurrently(f.get)
        .flatMap { i => Stream.eval(promise.get).map { _ => i } }
      }

      val throws = f.get.run.attempt.unsafeRunSync.isLeft
      if (throws) an[Err.type] should be thrownBy runLog(prg)
      else runLog(prg)
    }
  }
}<|MERGE_RESOLUTION|>--- conflicted
+++ resolved
@@ -14,11 +14,7 @@
 
     "when background stream fails, overall stream fails" in forAll { (s: PureStream[Int], f: Failure) =>
       val prg = Scheduler[IO](1).flatMap(scheduler => (scheduler.sleep_[IO](25.millis) ++ s.get).concurrently(f.get))
-<<<<<<< HEAD
-      val throws = f.get.run.attempt.unsafeRunSync.isLeft
-=======
       val throws = f.get.drain.compile.drain.attempt.unsafeRunSync.isLeft
->>>>>>> 6d55021a
       if (throws) an[Err.type] should be thrownBy runLog(prg)
       else runLog(prg)
     }
@@ -46,7 +42,7 @@
         .flatMap { i => Stream.eval(promise.get).map { _ => i } }
       }
 
-      val throws = f.get.run.attempt.unsafeRunSync.isLeft
+      val throws = f.get.compile.drain.attempt.unsafeRunSync.isLeft
       if (throws) an[Err.type] should be thrownBy runLog(prg)
       else runLog(prg)
     }
