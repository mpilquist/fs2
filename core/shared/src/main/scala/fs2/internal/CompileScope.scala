/*
 * Copyright (c) 2013 Functional Streams for Scala
 *
 * Permission is hereby granted, free of charge, to any person obtaining a copy of
 * this software and associated documentation files (the "Software"), to deal in
 * the Software without restriction, including without limitation the rights to
 * use, copy, modify, merge, publish, distribute, sublicense, and/or sell copies of
 * the Software, and to permit persons to whom the Software is furnished to do so,
 * subject to the following conditions:
 *
 * The above copyright notice and this permission notice shall be included in all
 * copies or substantial portions of the Software.
 *
 * THE SOFTWARE IS PROVIDED "AS IS", WITHOUT WARRANTY OF ANY KIND, EXPRESS OR
 * IMPLIED, INCLUDING BUT NOT LIMITED TO THE WARRANTIES OF MERCHANTABILITY, FITNESS
 * FOR A PARTICULAR PURPOSE AND NONINFRINGEMENT. IN NO EVENT SHALL THE AUTHORS OR
 * COPYRIGHT HOLDERS BE LIABLE FOR ANY CLAIM, DAMAGES OR OTHER LIABILITY, WHETHER
 * IN AN ACTION OF CONTRACT, TORT OR OTHERWISE, ARISING FROM, OUT OF OR IN
 * CONNECTION WITH THE SOFTWARE OR THE USE OR OTHER DEALINGS IN THE SOFTWARE.
 */

package fs2.internal

import scala.annotation.tailrec

<<<<<<< HEAD
import cats.{~>, Id, Traverse, TraverseFilter}
import cats.data.Chain
import cats.effect.{MonadCancel, Outcome, Poll, Resource}
=======
import cats.{Id, Traverse, TraverseFilter}
import cats.data.Chain
import cats.effect.{Outcome, Resource}
>>>>>>> cb6c0f19
import cats.effect.kernel.Ref
import cats.syntax.all._

import fs2.{Compiler, CompositeFailure, Scope}
<<<<<<< HEAD
=======
import fs2.internal.InterruptContext.InterruptionOutcome
>>>>>>> cb6c0f19

/** Implementation of [[Scope]] for the internal stream interpreter.
  *
  * Represents a period of stream execution in which resources are acquired and released.
  * A scope has a state, consisting of resources (with associated finalizers) acquired in this scope
  * and child scopes spawned from this scope.
  *
  * === Scope lifetime ===
  *
  * When stream interpretation starts, one `root` scope is created. Scopes are then created and closed based on the
  * stream structure. Every time a `Pull` is converted to a `Stream`, a scope is created.
  *
  * For example, `s.chunks` is defined with `s.repeatPull` which in turn is defined with `Pull.loop(...).stream`.
  * In this case, a single scope is created as a result of the call to `.stream`.
  *
  * Scopes may also be opened and closed manually with `Stream#scope`. For the stream `s.scope`, a scope
  * is opened before evaluation of `s` and closed once `s` finishes evaluation.
  *
  * === Scope organization ===
  *
  * Scopes are organized in tree structure, with each scope having at max one parent (a root scope has no parent)
  * with 0 or more child scopes.
  *
  * Every time a new scope is created, it inherits parent from the current scope and adds itself as a child
  * of that parent.
  *
  * During the interpretation of nondeterministic streams (i.e. merge), there may be multiple scopes attached
  * to a single parent and these scopes may be created and closed in a nondeterministic order.
  *
  * A child scope never outlives its parent scope. I.e., when a parent scope is closed for whatever reason,
  * the child scopes are closed too.
  *
  * === Resources ===
  *
  * The primary role of a scope is tracking resource allocation and release. The stream interpreter guarantees that
  * resources allocated in a scope are always released when the scope closes.
  *
  * === Resource allocation ===
  *
  * Resources are allocated when the interpreter interprets the `Acquire` element, which is typically constructed
  * via `Stream.bracket`. See [[ScopedResource]] docs for more information.
  *
  * @param id              Unique identification of the scope
  * @param parent          If empty indicates root scope. If non-empty, indicates parent of this scope.
  * @param interruptible   If defined, allows this scope to interrupt any of its operation. Interruption
  *                       is performed using the supplied context.
  *                       Normally the interruption awaits next step in Algebra to be evaluated, with exception
  *                       of Eval, that when interruption is enabled on scope will be wrapped in race,
  *                       that eventually allows interruption while eval is evaluating.
  */
private[fs2] final class CompileScope[F[_]] private (
    val id: Token,
    val parent: Option[CompileScope[F]],
    val interruptible: Option[InterruptContext[F]],
    private val state: Ref[F, CompileScope.State[F]]
)(implicit val F: Compiler.Target[F])
    extends Scope[F] { self =>

  /** Registers supplied resource in this scope.
    * Returns false and makes no registration if this scope has been closed.
    */
  private def register(resource: ScopedResource[F]): F[Boolean] =
    state.modify {
      case s: CompileScope.State.Open[F]   => (s.copy(resources = resource +: s.resources), true)
      case s: CompileScope.State.Closed[F] => (s, false)
    }

  /** Opens a child scope.
    *
    * If this scope is currently closed, then the child scope is opened on the first
    * open ancestor of this scope.
    *
    * Returns scope that has to be used in next compilation step.
    */
  def open(interruptible: Boolean): F[Either[Throwable, CompileScope[F]]] = {
    /*
     * Creates a context for a new scope.
     *
     * We need to differentiate between three states:
     *  The new scope is not interruptible -
     *     It should respect the interrupt of the current scope. But it should not
     *     close the listening on parent scope close when the new scope will close.
     *
     *  The new scope is interruptible but this scope is not interruptible -
     *     This is a new interrupt root that can be only interrupted from within the new scope or its children scopes.
     *
     *  The new scope is interruptible as well as this scope is interruptible -
     *     This is a new interrupt root that can be interrupted from within the new scope, its children scopes
     *     or as a result of interrupting this scope. But it should not propagate its own interruption to this scope.
     *
     */
    val createCompileScope: F[CompileScope[F]] = Token[F].flatMap { newScopeId =>
      self.interruptible match {
        case None =>
          val optFCtx = if (interruptible) F.interruptContext(newScopeId) else None
          optFCtx.sequence.flatMap(iCtx => CompileScope[F](newScopeId, Some(self), iCtx))

        case Some(parentICtx) =>
          parentICtx.childContext(interruptible, newScopeId).flatMap { iCtx =>
            CompileScope[F](newScopeId, Some(self), Some(iCtx))
          }
      }
    }

    createCompileScope.flatMap { scope =>
      state
        .modify {
          case s: CompileScope.State.Closed[F] => (s, None)
          case s: CompileScope.State.Open[F] =>
            (s.copy(children = scope +: s.children), Some(scope))
        }
        .flatMap {
          case Some(s) => F.pure(Right(s))
          case None    =>
            // This scope is already closed so try to promote the open to an ancestor; this can fail
            // if the root scope has already been closed, in which case, we can safely throw
            self.parent match {
              case Some(parent) =>
                self.interruptible.map(_.cancelParent).getOrElse(F.unit) >> parent.open(
                  interruptible
                )

              case None =>
                F.pure(Left(new IllegalStateException("cannot re-open root scope")))
            }
        }
    }
  }

  /** fs2 Stream is interpreted synchronously, as such the resource acquisition is fully synchronous.
    * No next step (even when stream was interrupted) is run before the resource
    * is fully acquired.
    *
    * If, during resource acquisition the stream is interrupted, this will still await for the resource to be fully
    * acquired, and then such stream will continue, likely with resource cleanup during the interpretation of the stream.
    *
    * There is only one situation where resource cleanup may be somewhat concurrent and that is when resources are
    * leased in `parJoin`. But even then the order of the lease of the resources respects acquisition of the resources that leased them.
    */
  def acquireResource[R](
      acquire: Poll[F] => F[R],
      release: (R, Resource.ExitCase) => F[Unit]
  ): F[Either[Throwable, R]] =
    ScopedResource.create[F].flatMap { resource =>
<<<<<<< HEAD
      F.uncancelable { poll => 
        acquire(poll).redeemWith(
=======
      F.uncancelable { _ =>
        fr.redeemWith(
>>>>>>> cb6c0f19
          t => F.pure(Left(t)),
          r => {
            val finalizer = (ec: Resource.ExitCase) => release(r, ec)
            resource.acquired(finalizer).flatMap { result =>
              if (result.exists(identity)) {
                register(resource).flatMap {
                  case false =>
                    finalizer(Resource.ExitCase.Canceled).as(Left(AcquireAfterScopeClosed))
                  case true => F.pure(Right(r))
                }
              } else {
                finalizer(Resource.ExitCase.Canceled)
                  .as(Left(result.swap.getOrElse(AcquireAfterScopeClosed)))
              }
            }
          }
        )
      }
    }

  /** Unregisters the child scope identified by the supplied id.
    *
    * As a result of unregistering a child scope, its resources are no longer
    * reachable from its parent.
    */
  private def releaseChildScope(id: Token): F[Unit] =
    state.update {
      case s: CompileScope.State.Open[F]   => s.unregisterChild(id)
      case s: CompileScope.State.Closed[F] => s
    }

  /** Returns all direct resources of this scope (does not return resources in ancestor scopes or child scopes). * */
  private def resources: F[Chain[ScopedResource[F]]] =
    state.get.map {
      case s: CompileScope.State.Open[F]   => s.resources
      case _: CompileScope.State.Closed[F] => Chain.empty
    }

  /** Traverses supplied `Chain` with `f` that may produce a failure, and collects these failures.
    * Returns failure with collected failures, or `Unit` on successful traversal.
    */
  private def traverseError[A](
      ca: Chain[A],
      f: A => F[Either[Throwable, Unit]]
  ): F[Either[Throwable, Unit]] =
    Traverse[Chain].traverse(ca)(f).map { results =>
      CompositeFailure
        .fromList(results.collect { case Left(err) => err }.toList)
        .toLeft(())
    }

  /** Closes this scope.
    *
    * All resources of this scope are released when this is evaluated.
    *
    * Also this will close the child scopes (if any) and release their resources.
    *
    * If this scope has a parent scope, this scope will be unregistered from its parent.
    *
    * Note that if there were leased or not yet acquired resources, these resource will not yet be
    * finalized after this scope is closed, but they will get finalized shortly after. See [[ScopedResource]] for
    * more details.
    */
  def close(ec: Resource.ExitCase): F[Either[Throwable, Unit]] =
    state.modify(s => CompileScope.State.closed -> s).flatMap {
      case previous: CompileScope.State.Open[F] =>
        for {
          resultChildren <- traverseError[CompileScope[F]](previous.children, _.close(ec))
          resultResources <- traverseError[ScopedResource[F]](previous.resources, _.release(ec))
          _ <- self.interruptible.map(_.cancelParent).getOrElse(F.unit)
          _ <- self.parent.fold(F.unit)(_.releaseChildScope(self.id))
        } yield {
          val results = resultChildren.fold(List(_), _ => Nil) ++ resultResources.fold(
            List(_),
            _ => Nil
          )
          CompositeFailure.fromList(results.toList).toLeft(())
        }
      case _: CompileScope.State.Closed[F] => F.pure(Right(()))
    }

  /** Returns closest open parent scope or root. */
  def openAncestor: F[CompileScope[F]] =
    self.parent.fold(F.pure(self)) { parent =>
      parent.state.get.flatMap {
        case _: CompileScope.State.Open[F]   => F.pure(parent)
        case _: CompileScope.State.Closed[F] => parent.openAncestor
      }
    }

  /** Gets all ancestors of this scope, inclusive of root scope. * */
  private def ancestors: Chain[CompileScope[F]] = {
    @tailrec
    def go(curr: CompileScope[F], acc: Chain[CompileScope[F]]): Chain[CompileScope[F]] =
      curr.parent match {
        case Some(parent) => go(parent, acc :+ parent)
        case None         => acc
      }
    go(self, Chain.empty)
  }

  /** finds ancestor of this scope given `scopeId` * */
  def findSelfOrAncestor(scopeId: Token): Option[CompileScope[F]] = {
    @tailrec
    def go(curr: CompileScope[F]): Option[CompileScope[F]] =
      if (curr.id == scopeId) Some(curr)
      else
        curr.parent match {
          case Some(scope) => go(scope)
          case None        => None
        }
    go(self)
  }

  /** finds scope in child hierarchy of current scope * */
  def findSelfOrChild(scopeId: Token): F[Option[CompileScope[F]]] = {
    def go(scopes: Chain[CompileScope[F]]): F[Option[CompileScope[F]]] =
      scopes.uncons match {
        case None => F.pure(None)
        case Some((scope, tail)) =>
          if (scope.id == scopeId) F.pure(Some(scope))
          else
            scope.state.get.flatMap {
              case s: CompileScope.State.Open[F] =>
                if (s.children.isEmpty) go(tail)
                else
                  go(s.children).flatMap {
                    case None        => go(tail)
                    case Some(scope) => F.pure(Some(scope))
                  }
              case _: CompileScope.State.Closed[F] => go(tail)
            }
      }
    if (self.id == scopeId) F.pure(Some(self))
    else
      state.get.flatMap {
        case s: CompileScope.State.Open[F]   => go(s.children)
        case _: CompileScope.State.Closed[F] => F.pure(None)
      }
  }

  /** Tries to locate scope for the step.
    * It is good chance, that scope is either current scope or the sibling of current scope.
    * As such the order of search is:
    * - check if id is current scope,
    * - check if id is parent or any of its children
    * - traverse all known scope ids, starting from the root.
    */
  def findStepScope(scopeId: Token): F[Option[CompileScope[F]]] = {
    @tailrec
    def go(scope: CompileScope[F]): CompileScope[F] =
      scope.parent match {
        case None         => scope
        case Some(parent) => go(parent)
      }

    if (scopeId == self.id) F.pure(Some(self))
    else
      self.parent match {
        case None => self.findSelfOrChild(scopeId)
        case Some(parent) =>
          parent.findSelfOrChild(scopeId).flatMap {
            case Some(scope) => F.pure(Some(scope))
            case None        => go(self).findSelfOrChild(scopeId)
          }
      }
  }

  // See docs on [[Scope#lease]]
  def lease: F[Option[Scope.Lease[F]]] =
    state.get.flatMap {
      case s: CompileScope.State.Open[F] =>
        val allScopes = (s.children :+ self) ++ ancestors
        Traverse[Chain].flatTraverse(allScopes)(_.resources).flatMap { allResources =>
          TraverseFilter[Chain].traverseFilter(allResources)(r => r.lease).map { allLeases =>
            val lease = new Scope.Lease[F] {
              def cancel: F[Either[Throwable, Unit]] =
                traverseError[Scope.Lease[F]](allLeases, _.cancel)
            }
            Some(lease)
          }
        }
      case _: CompileScope.State.Closed[F] => F.pure(None)
    }

  // See docs on [[Scope#interrupt]]
  def interrupt(cause: Either[Throwable, Unit]): F[Unit] =
    interruptible match {
      case None =>
        F.raiseError(
          new IllegalStateException("Scope#interrupt called for Scope that cannot be interrupted")
        )
      case Some(iCtx) =>
        val outcome: InterruptionOutcome = cause.fold(
          t => Outcome.Errored(t),
          _ => Outcome.Succeeded[Id, Throwable, Token](iCtx.interruptRoot)
        )
        iCtx.complete(outcome)
    }

  /** Checks if current scope is interrupted.
    * If yields to None, scope is not interrupted and evaluation may normally proceed.
    * If yields to Some(Right(scope,next)) that yields to next `scope`, that has to be run and `next`  stream
    * to evaluate
    */
  def isInterrupted: F[Option[InterruptionOutcome]] =
    interruptible match {
      case None       => F.pure(None)
      case Some(iCtx) => iCtx.ref.get
    }

  /** When the stream is evaluated, there may be `Eval` that needs to be cancelled early,
    * when scope allows interruption.
    * Instead of just allowing eval to complete, this will race between eval and interruption promise.
    * Then, if eval completes without interrupting, this will return on `Right`.
    *
    * However when the evaluation is normally interrupted the this evaluates on `Left` - `Right` where we signal
    * what is the next scope from which we should calculate the next step to take.
    *
    * Or if the evaluation is interrupted by a failure this evaluates on `Left` - `Left` where the exception
    * that caused the interruption is returned so that it can be handled.
    */
  private[fs2] def interruptibleEval[A](f: F[A]): F[Either[InterruptionOutcome, A]] =
    interruptible match {
      case None =>
        f.attempt.map(_.leftMap(t => Outcome.Errored(t)))
      case Some(iCtx) =>
        iCtx.eval(f)
    }

  override def toString =
    s"CompileScope(id=$id,interruptible=${interruptible.nonEmpty})"
}

private[fs2] object CompileScope {

  private def apply[F[_]](
      id: Token,
      parent: Option[CompileScope[F]],
      interruptible: Option[InterruptContext[F]]
  )(implicit F: Compiler.Target[F]): F[CompileScope[F]] =
    F.ref(CompileScope.State.initial[F])
      .map(state => new CompileScope[F](id, parent, interruptible, state))

  /** Creates a new root scope. */
  def newRoot[F[_]: Compiler.Target]: F[CompileScope[F]] =
    Token[F].flatMap(apply[F](_, None, None))

  private sealed trait State[F[_]]
  private object State {

    /** @param resources          All acquired resources (that means synchronously, or the ones acquired asynchronously) are
      *                           registered here. Note that the resources are prepended when acquired, to be released in reverse
      *                           order s they were acquired.
      *
      * @param children           Children of this scope. Children may appear during the parallel pulls where one scope may
      *                           split to multiple asynchronously acquired scopes and resources.
      *                           Still, likewise for resources they are released in reverse order.
      */
    case class Open[F[_]](resources: Chain[ScopedResource[F]], children: Chain[CompileScope[F]])
        extends State[F] { self =>
      def unregisterChild(id: Token): State[F] =
        self.children.deleteFirst(_.id == id) match {
          case Some((_, newChildren)) => self.copy(children = newChildren)
          case None                   => self
        }
    }
    case class Closed[F[_]]() extends State[F]

    private val initial_ =
      Open[Nothing](resources = Chain.empty, children = Chain.empty)
    def initial[F[_]]: State[F] = initial_.asInstanceOf[State[F]]

    private val closed_ = Closed[Nothing]()
    def closed[F[_]]: State[F] = closed_.asInstanceOf[State[F]]
  }
}<|MERGE_RESOLUTION|>--- conflicted
+++ resolved
@@ -23,23 +23,14 @@
 
 import scala.annotation.tailrec
 
-<<<<<<< HEAD
-import cats.{~>, Id, Traverse, TraverseFilter}
-import cats.data.Chain
-import cats.effect.{MonadCancel, Outcome, Poll, Resource}
-=======
 import cats.{Id, Traverse, TraverseFilter}
 import cats.data.Chain
-import cats.effect.{Outcome, Resource}
->>>>>>> cb6c0f19
+import cats.effect.{Outcome, Poll, Resource}
 import cats.effect.kernel.Ref
 import cats.syntax.all._
 
 import fs2.{Compiler, CompositeFailure, Scope}
-<<<<<<< HEAD
-=======
 import fs2.internal.InterruptContext.InterruptionOutcome
->>>>>>> cb6c0f19
 
 /** Implementation of [[Scope]] for the internal stream interpreter.
   *
@@ -184,13 +175,8 @@
       release: (R, Resource.ExitCase) => F[Unit]
   ): F[Either[Throwable, R]] =
     ScopedResource.create[F].flatMap { resource =>
-<<<<<<< HEAD
       F.uncancelable { poll => 
         acquire(poll).redeemWith(
-=======
-      F.uncancelable { _ =>
-        fr.redeemWith(
->>>>>>> cb6c0f19
           t => F.pure(Left(t)),
           r => {
             val finalizer = (ec: Resource.ExitCase) => release(r, ec)
